--- conflicted
+++ resolved
@@ -6,10 +6,6 @@
   - elfosardo
   - iurygregory
   - hardys
-<<<<<<< HEAD
-  - russellb
-=======
->>>>>>> 06694d1b
   - stbenjam
   - zaneb
 reviewers:
@@ -20,10 +16,6 @@
   - elfosardo
   - iurygregory
   - hardys
-<<<<<<< HEAD
-  - russellb
-=======
->>>>>>> 06694d1b
   - zaneb
 
 # Bugzilla Information
